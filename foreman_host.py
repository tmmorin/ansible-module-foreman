#!/usr/bin/python
# -*- coding: utf-8 -*-
#
# Ansible module to manage Foreman host resources.
#
# This module is free software: you can redistribute it and/or modify
# it under the terms of the GNU General Public License as published by
# the Free Software Foundation, either version 3 of the License, or
# (at your option) any later version.
#
# This software is distributed in the hope that it will be useful,
# but WITHOUT ANY WARRANTY; without even the implied warranty of
# MERCHANTABILITY or FITNESS FOR A PARTICULAR PURPOSE.  See the
# GNU General Public License for more details.
#
# You should have received a copy of the GNU General Public License
# along with this software.  If not, see <http://www.gnu.org/licenses/>.

DOCUMENTATION = '''
---
module: foreman_host
short_description: Create, update and delete hosts with Foreman using Foreman API v2
description:
- Create and delete hosts using Foreman API v2
options:
  name:
    description: Hostgroup name
    required: false
    default: None
  architecture:
    description: Architecture name
    required: false
    default: x86_64
  ip:
    description: IP to use
    required: false
    default: false
  build:
    description: Boolean to define if host should be builded
    required: false
    default: false
  compute_profile:
    description: Compute Profile name
    required: false
    default: None
  compute_resource:
    description: Compute Resource name
    required: false
    default: None
  domain:
    description: Domain name
    required: false
    default: None
  enabled:
    description: Host enabled
    required: false
    choices: BOOLEANS
  environment:
    description: Name of environment used by default
    required: false
    default: None
  hostgroup:
    description: Hostgroup name
    required: false
    default: None
  image:
    description: Image name to be used if creating from image
    required: false
    default: None
  ip:
    description: IP address
    required: false
    default: None
  location:
    description: Location name (Only useful with Katello)
    required: false
    default: None
  mac:
    description: MAC address
    required: false
    default: None
  managed:
    description: Should Foreman manage the host
    required: false
    default: false
  medium:
    description: Medium name
    required: false
    default: None
  operatingsystem:
    descrtiption: Operatingsystem name
    required: false
    default: None
  organization:
    description: Organization name (only useful with Katello)
    required: false
    default: None
  parameters:
    description: List of parameters and values
    required: false
    default: None
  provision_method:
    description: How to provision the host
    required: false
    default: None
    choices: ['build', 'image']
  ptable:
    description: Which Partition table should be used, if build is set true
    required: false
    default: None
  puppet_proxy:
    description: The puppet smart proxy, the host should be assigned to
    required: false
<<<<<<< HEAD
    default: None   
  realm:
    description: realm
=======
    default: None
  puppet_ca_proxy:
    description: The puppet ca smart proxy, the host should be assigned to
>>>>>>> 32496274
    required: false
    default: None
  root_pass:
    description: root password
    required: false
    default: None
  subnet:
    description: Name of subnet to use for this host
    required: false
    default: None
  interfaces:
    description: List of network interfaces
  owner_user_name:
    description: Name of the owner user to use for this host
    required: false
    default: None
  owner_usergroup_name:
    description: Name of the owner usergroup to use for this host
    required: false
    default: None
  compute_attributes:
    description: compute attributes (can contain nested volume_attributes)
    required: false
    default: None
  content_source:
    description: content source (smart proxy or capsule)
    default: None
  content_view:
    description: content view (also requires lifecycle environment)
    default: None
  lifecycle_environment:
    description: lifecycle environment (also requires content view)
    default: None
  interfaces_attributes:
    description: interface attributes (can contain nested compute_attributes)
    required: false
    default: None
  foreman_host:
    description: Hostname or IP address of Foreman system
    required: false
    default: 127.0.0.1
  foreman_port:
    description: Port of Foreman API
    required: false
    default: 443
  foreman_user:
    description: Username to be used to authenticate on Foreman
    required: true
  foreman_pass:
    description: Password to be used to authenticate user on Foreman
    required: true
  foreman_ssl:
    description: Enable SSL when connecting to Foreman API
    required: false
    default: true
notes:
- Requires the python-foreman package to be installed. See https://github.com/Nosmoht/python-foreman.
version_added: "2.0"
author: "Thomas Krahn (@nosmoht)"
'''

try:
    from foreman.foreman import *
except ImportError:
    foremanclient_found = False
else:
    foremanclient_found = True


def get_resource(resource_type, resource_func, resource_name, search_title=False):
    try:
        result = resource_func(data=dict(name=resource_name))
        if not result:
            result = resource_func(data=dict(title=resource_name))
        if not result:
            module.fail_json(msg='{resource_type} {resource_name} not found'.format(resource_type=resource_type,
                                                                                    resource_name=resource_name))
    except ForemanError as e:
        module.fail_json(
            msg='Error while getting {resource_type}: {error}'.format(resource_type=resource_type, error=e.message))
    return result


def filter_host(h):
    """Filter all _name parameters since we only care about the IDs and convert
    ids to strings since this is what we need to feed back to foreman

    >>> filter_host({"a_name": "foo", "a_id": 1})
    {'a_id': '1'}
    """
    filtered = {}
    keep = ['title', 'name', 'root_pass']
    for k, v in h.items():
        if k.endswith('_id') and v is not None:
            filtered[k] = str(v)
        elif k in keep:
            filtered[k] = v
    return filtered


def ensure():
    changed = False
    name = module.params['name']
    architecture_name = module.params[ARCHITECTURE]
    build = module.params['build']
    ip = module.params['ip']
    compute_profile_name = module.params[COMPUTE_PROFILE]
    compute_resource_name = module.params[COMPUTE_RESOURCE]
    domain_name = module.params[DOMAIN]
    enabled = module.params['enabled']
    environment_name = module.params[ENVIRONMENT]
    hostgroup_name = module.params[HOSTGROUP]
    image_name = module.params['image']
    ip = module.params['ip']
    location_name = module.params[LOCATION]
    mac = module.params['mac']
    managed = module.params['managed']
    medium_name = module.params[MEDIUM]
    operatingsystem_name = module.params[OPERATINGSYSTEM]
    organization_name = module.params[ORGANIZATION]
    parameters = module.params['parameters']
    interfaces = module.params['interfaces']
    provision_method = module.params['provision_method']
    ptable_name = module.params[PARTITION_TABLE]
    root_pass = module.params['root_pass']
    puppet_proxy_name = module.params['puppet_proxy']
    puppet_ca_proxy_name = module.params['puppet_ca_proxy']
    state = module.params['state']
    subnet_name = module.params[SUBNET]
<<<<<<< HEAD
    realm_name = module.params['realm']
=======
    interfaces_attributes = module.params['interfaces_attributes']
    owner_user_name = module.params['owner_user_name']
    owner_usergroup_name = module.params['owner_usergroup_name']
>>>>>>> 32496274
    compute_attributes = module.params['compute_attributes'] 
    content_source_name = module.params['content_source']
    content_view_name = module.params['content_view']
    lifecycle_environment_name = module.params['lifecycle_environment']
    interfaces_attributes = module.params['interfaces_attributes'] 

    foreman_host = module.params['foreman_host']
    foreman_port = module.params['foreman_port']
    foreman_user = module.params['foreman_user']
    foreman_pass = module.params['foreman_pass']
    foreman_ssl = module.params['foreman_ssl']

    theforeman = Foreman(hostname=foreman_host,
                         port=foreman_port,
                         username=foreman_user,
                         password=foreman_pass,
                         ssl=foreman_ssl)

    if domain_name:
        if domain_name in name:
            host_name = name
        else:
            host_name = '{name}.{domain}'.format(name=name, domain=domain_name)
    else:
        host_name = name

    data = dict(name=host_name)

    try:
        host = theforeman.search_host(data=data)
    except ForemanError as e:
        module.fail_json(
            msg='Error while searching host: {0}'.format(e.message))

    # Architecture
    if architecture_name:
        architecture = get_resource(resource_type=ARCHITECTURE,
                                    resource_func=theforeman.search_architecture,
                                    resource_name=architecture_name)
        data['architecture_id'] = architecture.get('id')

    # Build
    data['build'] = build

    # IP
    if ip:
        data['ip'] = ip

    # Compute Profile
    if compute_profile_name:
        compute_profile = get_resource(resource_type=COMPUTE_PROFILE,
                                       resource_func=theforeman.search_compute_profile,
                                       resource_name=compute_profile_name)
        data['compute_profile_id'] = compute_profile.get('id')

    # Compute Resource
    if compute_resource_name:
        compute_resource = get_resource(resource_type=COMPUTE_RESOURCE,
                                        resource_func=theforeman.search_compute_resource,
                                        resource_name=compute_resource_name)
        data['compute_resource_id'] = compute_resource.get('id')

        # Image
        if image_name:
            compute_resource_images = compute_resource.get('images')
            if not compute_resource_images:
                module.fail_json(
                    msg='Compute Resource {0} has no images'.format(compute_resource_name))
            images = filter(lambda x: x['name'] ==
                                      image_name, compute_resource_images)
            if len(images) == 0:
                module.fail_json(
                    msg='Could not find image {image_name} in compute resource {compute_resource}'.format(
                        image_name=image_name, compute_resource=compute_resource_name))
            if len(images) > 1:
                module.fail_json(
                    msg='Found {count} images named {image_name} in compute resource {compute_resource}'.format(
                        count=len(images), image_name=image_name, compute_resource=compute_resource_images))
            image = images[0]
            data['image_id'] = image.get('id')

    # Domain
    if domain_name:
        domain = get_resource(resource_type=DOMAIN,
                              resource_func=theforeman.search_domain,
                              resource_name=domain_name)
        data['domain_id'] = domain.get('id')

    # Enabled
    data['enabled'] = enabled

    # Environment
    if environment_name:
        environment = get_resource(resource_type=ENVIRONMENT,
                                   resource_func=theforeman.search_environment,
                                   resource_name=environment_name)
        data['environment_id'] = environment.get('id')

    # Hostgroup
    if hostgroup_name:
        hostgroup = get_resource(resource_type=HOSTGROUP,
                                 resource_func=theforeman.search_hostgroup,
                                 resource_name=hostgroup_name,
                                 search_title=True)
        data['hostgroup_id'] = hostgroup.get('id')

    # IP
    if ip:
        data['ip'] = ip

    # Location
    if location_name:
        location = get_resource(resource_type=LOCATION,
                                resource_func=theforeman.search_location,
                                resource_name=location_name)
        data['location_id'] = location.get('id')

    # MAC
    if mac:
        data['mac'] = mac

    # Managed
    data['managed'] = managed

    # Medium
    if medium_name:
        medium = get_resource(resource_type=MEDIUM,
                              resource_func=theforeman.search_medium,
                              resource_name=medium_name)
        data['medium_id'] = medium.get('id')

    # Organization
    if organization_name:
        organization = get_resource(resource_type=ORGANIZATION,
                                    resource_func=theforeman.search_organization,
                                    resource_name=organization_name)
        data['organization_id'] = organization.get('id')

    # Operatingssystem
    if operatingsystem_name:
        operatingsystem = get_resource(resource_type=OPERATINGSYSTEM,
                                       resource_func=theforeman.search_operatingsystem,
                                       resource_name=operatingsystem_name)
        data['operatingsystem_id'] = operatingsystem.get('id')

    # Provision Method
    if provision_method:
        data['provision_method'] = provision_method

    # Ptable 
    if ptable_name:
       ptable = get_resource(resource_type=PARTITION_TABLES,
                              resource_func=theforeman.search_partition_table,
                              resource_name=ptable_name)
       #return True, ptable
       data['ptable_id'] = ptable.get('id')


    # Root password
    if root_pass:
        data['root_pass'] = root_pass

    # Puppet Smart Proxy
    if puppet_proxy_name:
        puppet_proxy = get_resource(resource_type=SMART_PROXY,
                               resource_func=theforeman.search_smart_proxy,
                               resource_name=puppet_proxy_name)
        data['puppet_proxy_id'] = str(puppet_proxy.get('id'))

    # Puppet CA Smart Proxy
    if puppet_ca_proxy_name:
        puppet_ca_proxy = get_resource(resource_type=SMART_PROXY,
                               resource_func=theforeman.search_smart_proxy,
                               resource_name=puppet_ca_proxy_name)
        data['puppet_ca_proxy_id'] = str(puppet_ca_proxy.get('id'))



    # Subnet
    if subnet_name:
        subnet = get_resource(resource_type=SUBNET,
                              resource_func=theforeman.search_subnet,
                              resource_name=subnet_name)
        data['subnet_id'] = subnet.get('id')

<<<<<<< HEAD
    # Realm
    if realm_name:
        realm = get_resource(resource_type=REALM,
                              resource_func=theforeman.search_realm,
                              resource_name=realm_name)
        data['realm_id'] = realm.get('id')

    # Content source
    if content_source_name:
        content_source = get_resource(resource_type=SMART_PROXY,
                              resource_func=theforeman.search_smart_proxy,
                              resource_name=content_source_name)
        data['content_source_id'] = content_source.get('id')

    # Content view
    if content_view_name:
        if 'content_facet_attributes' not in data:
            data['content_facet_attributes'] = {}

        resource_type = "../../katello/api/organizations/{0}/content_views".format(organization.get('id'))
        search = {'name': content_view_name}
        content_view = theforeman.search_resource(resource_type=resource_type, data=search)
        data['content_facet_attributes']['content_view_id'] = content_view.get('id')

    # Lifecycle environment
    if lifecycle_environment_name:
        if 'content_facet_attributes' not in data:
            data['content_facet_attributes'] = {}

        resource_type = "../../katello/api/organizations/{0}/environments".format(organization.get('id'))
        search = {'name': lifecycle_environment_name}
        lifecycle_environment = theforeman.search_resource(resource_type=resource_type, data=search)
        data['content_facet_attributes']['lifecycle_environment_id'] = lifecycle_environment.get('id')
=======
    # Owner
    if owner_user_name:
        user = get_resource(resource_type=USER,
                              resource_func=theforeman.search_user,
                              resource_name=owner_user_name)
        data['owner_id'] = user.get('id')
        data['owner_type'] = 'User'

    if owner_usergroup_name:
        usergroup = get_resource(resource_type=USERGROUP,
                              resource_func=theforeman.search_usergroup,
                              resource_name=owner_usergroup_name)
        data['owner_id'] = usergroup.get('id')
        data['owner_type'] = 'Usergroup'
>>>>>>> 32496274

    # compute attributes
    if compute_attributes:
        data['compute_attributes'] = compute_attributes

    # interface attributes
    if interfaces_attributes:
        data['interfaces_attributes'] = interfaces_attributes

    if not host and state == 'present':
        try:
            host = theforeman.create_host(data=data)
            changed = True
        except ForemanError as e:
            module.fail_json(
                msg='Could not create host: {0}'.format(e.message))
    elif host:
        if state == 'absent':
            try:
                host = theforeman.delete_host(id=host.get('id'))
                return True, host
            except ForemanError as e:
                module.fail_json(
                    msg='Could not delete host: {0}'.format(e.message))

        cmp_host = filter_host(host)
        if not all(data.get(key, None) == cmp_host.get(key, None) for key in data.keys() + cmp_host.keys()):
            try:
                host = theforeman.update_host(id=host.get('id'), data={'host': data})
                changed = True
            except ForemanError as e:
                module.fail_json(msg='Could not update host: {0}'.format(e.message))

    host_id = host.get('id')

    # Parameters
    if parameters:
        try:
            host_parameters = theforeman.get_host_parameters(host_id=host_id)
        except ForemanError as e:
            module.fail_json(
                msg='Could not get host parameters: {0}'.format(e.message))

        # Delete parameters which are not defined
        for host_param in host_parameters:
            host_param_name = host_param.get('name')
            defined_params = [item for item in parameters if item.get(
                'name') == host_param_name]
            if not defined_params:
                try:
                    theforeman.delete_host_parameter(
                        host_id=host_id, parameter_id=host_param.get('id'))
                except ForemanError as e:
                    module.fail_json(msg='Could not delete host parameter {name}: {error}'.format(
                        name=host_param_name))
                changed = True

        # Create and update parameters
        for param in parameters:
            host_params = [item for item in host_parameters if item.get(
                'name') == param.get('name')]
            if not host_params:
                try:
                    theforeman.create_host_parameter(
                        host_id=host_id, data=param)
                except ForemanError as e:
                    module.fail_json(
                        msg='Could not create host parameter {param_name}: {error}'.format(param_name=param.get('name'),
                                                                                           error=e.message))
                changed = True
            else:
                for host_param in host_params:
                    host_value = host_param.get('value')
                    param_value = param.get('value')
                    if isinstance(param_value, list):
                        param_value = ','.join(param_value)
                    # Replace \n seems to be needed. Otherwise some strings are
                    # always changed although they look equal
                    if host_value.replace('\n', '') != param_value.replace('\n', ''):
                        try:
                            theforeman.update_host_parameter(host_id=host_id,
                                                             parameter_id=host_param.get(
                                                                 'id'),
                                                             data=param)
                        except ForemanError as e:
                            module.fail_json(
                                msg='Could not update host parameter {param_name}: {error}'.format(
                                    param_name=param.get('name'), error=e.message))
                        changed = True

    # Network Interfaces
    if interfaces:
        try:
            host_interfaces = theforeman.get_resource('hosts', host_id, component='interfaces').get('results') or []
        except ForemanError as e:
            module.fail_json(
                msg='Could not get host interfaces: {0}'.format(e.message))

        interface_ips = []  # use ip to determine if existing or new interface
                            # i.e. if need to delete, create or update
        has_primary = False
        for iface in interfaces:
            interface_ips.append(iface.get('ip'))
            # clean primary flag, foreman api expecting 'true', 'false' strings
            if 'primary' in iface:
                if iface['primary']:
                    iface['primary'] = 'true'
                    has_primary = True
                else:
                    iface['primary'] = 'false'

        host_interfaces_by_ip = {}
        for host_iface in host_interfaces:
            host_interfaces_by_ip[host_iface.get('ip')] = host_iface

        # Create/update interfaces
        for iface in interfaces:
            interface_ip = iface.get('ip')

            # get subnet id if subnet name specified
            iface_subnet_name = iface.pop('subnet', None)
            if iface_subnet_name:
                iface_subnet = get_resource(resource_type=SUBNET,
                                            resource_func=theforeman.search_subnet,
                                            resource_name=iface_subnet_name)
                iface['subnet_id'] = iface_subnet.get('id')

            if not has_primary:
                # No interface marked as primary.
                # If ip set with vm - mark it as primary.
                if interface_ip == ip:
                    iface['primary'] = True

            if interface_ip not in host_interfaces_by_ip.keys():
                # Create interface
                try:
                    theforeman.create_resource('hosts', 'interface', iface,
                                               resource_id=host_id, component='interfaces')
                except ForemanError as e:
                    module.fail_json(msg='Could not create host interface {ip}: {error}'.format(
                                     ip=interface_ip, error=e.message))
                changed = True

            else:
                # Update interface
                iface_to_upd = host_interfaces_by_ip[interface_ip]

                # compare fields to determine if need to update
                if 'subnet_id' in iface and iface['subnet_id'] != iface_to_upd.get('subnet_id') \
                    or 'mac'       in iface and iface['mac']       != iface_to_upd.get('mac') \
                    or 'managed'   in iface and iface['managed']   != iface_to_upd.get('managed') \
                    or 'provision' in iface and iface['provision'] != iface_to_upd.get('provision') \
                    or 'virtual'   in iface and iface['virtual']   != iface_to_upd.get('virtual'):

                    try:
                        theforeman.update_resource('hosts', host_id, iface, component='interfaces',
                                                   component_id=host_interfaces_by_ip[interface_ip]['id'])
                    except ForemanError as e:
                        module.fail_json(msg='Could not create host interface {ip}: {error}'.format(
                                         ip=interface_ip, error=e.message))
                    changed = True

    try:
        host_power = theforeman.get_host_power(host_id=host_id)
    except ForemanError as e:
        # http://projects.theforeman.org/projects/foreman/wiki/ERF42-9958
        if 'ERF42-9958' in e.message:
            power_management_enabled = False
        else:
            module.fail_json(
                msg='Could not get host power information: {0}'.format(e.message))
    else:
        power_management_enabled = True
    if power_management_enabled:
        host_power_state = host_power.get('power')

        if state == 'rebooted':
            try:
                theforeman.reboot_host(host_id=host_id)
                changed = True
            except ForemanError as e:
                module.fail_json(
                    msg='Could not reboot host: {0}'.format(e.message))
        elif state == 'running' and host_power_state not in ['on', 'poweredOn']:
            try:
                theforeman.poweron_host(host_id=host_id)
                changed = True
            except ForemanError as e:
                module.fail_json(
                    msg='Could not power on host: {0}'.format(e.message))
        elif state == 'stopped' and host_power_state not in ['off', 'poweredOff']:
            try:
                theforeman.poweroff_host(host_id=host_id)
                changed = True
            except ForemanError as e:
                module.fail_json(
                    msg='Could not power off host: {0}'.format(e.message))

    return changed, host


def main():
    global module
    module = AnsibleModule(
        argument_spec=dict(
            name=dict(type='str', required=True),
            architecture=dict(type='str', default='x86_64'),
            build=dict(type='bool', default=False),
            compute_profile=dict(type='str', default=None),
            compute_resource=dict(type='str', default=None),
            domain=dict(type='str', default=None),
            enabled=dict(type='bool', default=False),
            environment=dict(type='str', default=None),
            hostgroup=dict(type='str', default=None),
            image=dict(type='str', default=None),
            ip=dict(type='str', default=None),
            location=dict(type='str', default=None),
            mac=dict(type='str', default=None),
            managed=dict(type='bool', default=False),
            medium=dict(type='str', default=None),
            operatingsystem=dict(type='str', default=None),
            organization=dict(type='str', default=None),
            parameters=dict(type='list', default=None),
            interfaces=dict(type='list', default=None),
            ptable=dict(type='str', default=None),
            provision_method=dict(type='str', required=False,
                                  choices=['build', 'image']),
            root_pass=dict(type='str', default=None),
            puppet_proxy=dict(type='str', default=None),
            puppet_ca_proxy=dict(type='str', default=None),
            state=dict(type='str', default='present',
                       choices=['present', 'absent', 'running', 'stopped', 'rebooted']),
            subnet=dict(type='str', default=None),
<<<<<<< HEAD
            realm=dict(type='str', default=None),
            interfaces_attributes=dict(type='dict', required=False),
=======
            interfaces_attributes=dict(type='list', required=False),
            owner_user_name=dict(type='str', default=None),
            owner_usergroup_name=dict(type='str', default=None),
>>>>>>> 32496274
            compute_attributes=dict(type='dict', required=False),
            content_source=dict(type='str', required=False),
            content_view=dict(type='str', required=False),
            lifecycle_environment=dict(type='str', required=False),
            foreman_host=dict(type='str', default='127.0.0.1'),
            foreman_port=dict(type='str', default='443'),
            foreman_user=dict(type='str', required=True),
            foreman_pass=dict(type='str', required=True, no_log=True),
            foreman_ssl=dict(type='bool', default=True)
        ),
    )

    if not foremanclient_found:
        module.fail_json(
            msg='python-foreman module is required. See https://github.com/Nosmoht/python-foreman.')

    changed, host = ensure()
    module.exit_json(changed=changed, host=host)


from ansible.module_utils.basic import *

if __name__ == '__main__':
    main()<|MERGE_RESOLUTION|>--- conflicted
+++ resolved
@@ -111,15 +111,12 @@
   puppet_proxy:
     description: The puppet smart proxy, the host should be assigned to
     required: false
-<<<<<<< HEAD
+    default: None
+  puppet_ca_proxy:
+    description: The puppet ca smart proxy, the host should be assigned to
     default: None   
   realm:
     description: realm
-=======
-    default: None
-  puppet_ca_proxy:
-    description: The puppet ca smart proxy, the host should be assigned to
->>>>>>> 32496274
     required: false
     default: None
   root_pass:
@@ -249,13 +246,10 @@
     puppet_ca_proxy_name = module.params['puppet_ca_proxy']
     state = module.params['state']
     subnet_name = module.params[SUBNET]
-<<<<<<< HEAD
     realm_name = module.params['realm']
-=======
     interfaces_attributes = module.params['interfaces_attributes']
     owner_user_name = module.params['owner_user_name']
     owner_usergroup_name = module.params['owner_usergroup_name']
->>>>>>> 32496274
     compute_attributes = module.params['compute_attributes'] 
     content_source_name = module.params['content_source']
     content_view_name = module.params['content_view']
@@ -441,7 +435,6 @@
                               resource_name=subnet_name)
         data['subnet_id'] = subnet.get('id')
 
-<<<<<<< HEAD
     # Realm
     if realm_name:
         realm = get_resource(resource_type=REALM,
@@ -475,7 +468,7 @@
         search = {'name': lifecycle_environment_name}
         lifecycle_environment = theforeman.search_resource(resource_type=resource_type, data=search)
         data['content_facet_attributes']['lifecycle_environment_id'] = lifecycle_environment.get('id')
-=======
+
     # Owner
     if owner_user_name:
         user = get_resource(resource_type=USER,
@@ -490,7 +483,6 @@
                               resource_name=owner_usergroup_name)
         data['owner_id'] = usergroup.get('id')
         data['owner_type'] = 'Usergroup'
->>>>>>> 32496274
 
     # compute attributes
     if compute_attributes:
@@ -724,14 +716,10 @@
             state=dict(type='str', default='present',
                        choices=['present', 'absent', 'running', 'stopped', 'rebooted']),
             subnet=dict(type='str', default=None),
-<<<<<<< HEAD
             realm=dict(type='str', default=None),
-            interfaces_attributes=dict(type='dict', required=False),
-=======
             interfaces_attributes=dict(type='list', required=False),
             owner_user_name=dict(type='str', default=None),
             owner_usergroup_name=dict(type='str', default=None),
->>>>>>> 32496274
             compute_attributes=dict(type='dict', required=False),
             content_source=dict(type='str', required=False),
             content_view=dict(type='str', required=False),
