#!/usr/bin/python
# -*- coding: utf-8 -*-
#
# Ansible module to manage Foreman host resources.
#
# This module is free software: you can redistribute it and/or modify
# it under the terms of the GNU General Public License as published by
# the Free Software Foundation, either version 3 of the License, or
# (at your option) any later version.
#
# This software is distributed in the hope that it will be useful,
# but WITHOUT ANY WARRANTY; without even the implied warranty of
# MERCHANTABILITY or FITNESS FOR A PARTICULAR PURPOSE.  See the
# GNU General Public License for more details.
#
# You should have received a copy of the GNU General Public License
# along with this software.  If not, see <http://www.gnu.org/licenses/>.

DOCUMENTATION = '''
---
module: foreman_host
short_description: Create, update and delete hosts with Foreman using Foreman API v2
description:
- Create and delete hosts using Foreman API v2
options:
  name:
    description: Hostgroup name
    required: false
    default: None
  architecture:
    description: Architecture name
    required: false
    default: x86_64
  ip:
    description: IP to use
    required: false
    default: false
  build:
    description: Boolean to define if host should be builded
    required: false
    default: false
  compute_profile:
    description: Compute Profile name
    required: false
    default: None
  compute_resource:
    description: Compute Resource name
    required: false
    default: None
  domain:
    description: Domain name
    required: false
    default: None
  enabled:
    description: Host enabled
    required: false
    choices: BOOLEANS
  environment:
    description: Name of environment used by default
    required: false
    default: None
  hostgroup:
    description: Hostgroup name
    required: false
    default: None
  image:
    description: Image name to be used if creating from image
    required: false
    default: None
  ip:
    description: IP address
    required: false
    default: None
  location:
    description: Location name (Only useful with Katello)
    required: false
    default: None
  mac:
    description: MAC address
    required: false
    default: None
  managed:
    description: Should Foreman manage the host
    required: false
    default: false
  medium:
    description: Medium name
    required: false
    default: None
  operatingsystem:
    descrtiption: Operatingsystem name
    required: false
    default: None
  organization:
    description: Organization name (only useful with Katello)
    required: false
    default: None
  parameters:
    description: List of parameters and values
    required: false
    default: None
  provision_method:
    description: How to provision the host
    required: false
    default: None
    choices: ['build', 'image']
  ptable:
    description: Which Partition table should be used, if build is set true
    required: false
    default: None
  puppet_proxy:
    description: The puppet smart proxy, the host should be assigned to
    required: false
    default: None
  puppet_ca_proxy:
    description: The puppet ca smart proxy, the host should be assigned to
    required: false
    default: None
  root_pass:
    description: root password
    required: false
    default: None
  subnet:
    description: Name of subnet to use for this host
    required: false
    default: None
  interfaces:
    description: List of network interfaces
  owner_user_name:
    description: Name of the owner user to use for this host
    required: false
    default: None
  owner_usergroup_name:
    description: Name of the owner usergroup to use for this host
    required: false
    default: None
  compute_attributes:
    description: compute attributes (can contain nested volume_attributes)
    required: false
    default: None
  interfaces_attributes:
    description: interface attributes (can contain nested compute_attributes)
    required: false
    default: None
  foreman_host:
    description: Hostname or IP address of Foreman system
    required: false
    default: 127.0.0.1
  foreman_port:
    description: Port of Foreman API
    required: false
    default: 443
  foreman_user:
    description: Username to be used to authenticate on Foreman
    required: true
  foreman_pass:
    description: Password to be used to authenticate user on Foreman
    required: true
  foreman_ssl:
    description: Enable SSL when connecting to Foreman API
    required: false
    default: true
notes:
- Requires the python-foreman package to be installed. See https://github.com/Nosmoht/python-foreman.
version_added: "2.0"
author: "Thomas Krahn (@nosmoht)"
'''

try:
    from foreman.foreman import *
except ImportError:
    foremanclient_found = False
else:
    foremanclient_found = True


def get_resource(resource_type, resource_func, resource_name, search_title=False):
    try:
        result = resource_func(data=dict(name=resource_name))
        if not result:
            result = resource_func(data=dict(title=resource_name))
        if not result:
            module.fail_json(msg='{resource_type} {resource_name} not found'.format(resource_type=resource_type,
                                                                                    resource_name=resource_name))
    except ForemanError as e:
        module.fail_json(
            msg='Error while getting {resource_type}: {error}'.format(resource_type=resource_type, error=e.message))
    return result


def filter_host(h):
    """Filter all _name parameters since we only care about the IDs and convert
    ids to strings since this is what we need to feed back to foreman

    >>> filter_host({"a_name": "foo", "a_id": 1})
    {'a_id': '1'}
    """
    filtered = {}
    keep = ['title', 'name', 'root_pass']
    for k, v in h.items():
        if k.endswith('_id') and v is not None:
            filtered[k] = str(v)
        elif k in keep:
            filtered[k] = v
    return filtered


def ensure():
    changed = False
    name = module.params['name']
    architecture_name = module.params[ARCHITECTURE]
    build = module.params['build']
    ip = module.params['ip']
    compute_profile_name = module.params[COMPUTE_PROFILE]
    compute_resource_name = module.params[COMPUTE_RESOURCE]
    domain_name = module.params[DOMAIN]
    enabled = module.params['enabled']
    environment_name = module.params[ENVIRONMENT]
    hostgroup_name = module.params[HOSTGROUP]
    image_name = module.params['image']
    ip = module.params['ip']
    location_name = module.params[LOCATION]
    mac = module.params['mac']
    managed = module.params['managed']
    medium_name = module.params[MEDIUM]
    operatingsystem_name = module.params[OPERATINGSYSTEM]
    organization_name = module.params[ORGANIZATION]
    parameters = module.params['parameters']
    interfaces = module.params['interfaces']
    provision_method = module.params['provision_method']
    ptable_name = module.params[PARTITION_TABLE]
    root_pass = module.params['root_pass']
    puppet_proxy_name = module.params['puppet_proxy']
    puppet_ca_proxy_name = module.params['puppet_ca_proxy']
    state = module.params['state']
    subnet_name = module.params[SUBNET]
<<<<<<< HEAD
    compute_attributes = module.params['compute_attributes']
    interfaces_attributes = module.params['interfaces_attributes']
=======
    owner_user_name = module.params['owner_user_name']
    owner_usergroup_name = module.params['owner_usergroup_name']
    compute_attributes = module.params['compute_attributes'] 
    interfaces_attributes = module.params['interfaces_attributes'] 
>>>>>>> d90f35e9
    foreman_host = module.params['foreman_host']
    foreman_port = module.params['foreman_port']
    foreman_user = module.params['foreman_user']
    foreman_pass = module.params['foreman_pass']
    foreman_ssl = module.params['foreman_ssl']

    theforeman = Foreman(hostname=foreman_host,
                         port=foreman_port,
                         username=foreman_user,
                         password=foreman_pass,
                         ssl=foreman_ssl)

    if domain_name:
        if domain_name in name:
            host_name = name
        else:
            host_name = '{name}.{domain}'.format(name=name, domain=domain_name)
    else:
        host_name = name

    data = dict(name=host_name)

    try:
        host = theforeman.search_host(data=data)
    except ForemanError as e:
        module.fail_json(
            msg='Error while searching host: {0}'.format(e.message))

    # Architecture
    if architecture_name:
        architecture = get_resource(resource_type=ARCHITECTURE,
                                    resource_func=theforeman.search_architecture,
                                    resource_name=architecture_name)
        data['architecture_id'] = architecture.get('id')

    # Build
    data['build'] = build

    # IP
    if ip:
        data['ip'] = ip

    # Compute Profile
    if compute_profile_name:
        compute_profile = get_resource(resource_type=COMPUTE_PROFILE,
                                       resource_func=theforeman.search_compute_profile,
                                       resource_name=compute_profile_name)
        data['compute_profile_id'] = compute_profile.get('id')

    # Compute Resource
    if compute_resource_name:
        compute_resource = get_resource(resource_type=COMPUTE_RESOURCE,
                                        resource_func=theforeman.search_compute_resource,
                                        resource_name=compute_resource_name)
        data['compute_resource_id'] = compute_resource.get('id')

        # Image
        if image_name:
            compute_resource_images = compute_resource.get('images')
            if not compute_resource_images:
                module.fail_json(
                    msg='Compute Resource {0} has no images'.format(compute_resource_name))
            images = filter(lambda x: x['name'] ==
                                      image_name, compute_resource_images)
            if len(images) == 0:
                module.fail_json(
                    msg='Could not find image {image_name} in compute resource {compute_resource}'.format(
                        image_name=image_name, compute_resource=compute_resource_name))
            if len(images) > 1:
                module.fail_json(
                    msg='Found {count} images named {image_name} in compute resource {compute_resource}'.format(
                        count=len(images), image_name=image_name, compute_resource=compute_resource_images))
            image = images[0]
            data['image_id'] = image.get('id')

    # Domain
    if domain_name:
        domain = get_resource(resource_type=DOMAIN,
                              resource_func=theforeman.search_domain,
                              resource_name=domain_name)
        data['domain_id'] = domain.get('id')

    # Enabled
    data['enabled'] = enabled

    # Environment
    if environment_name:
        environment = get_resource(resource_type=ENVIRONMENT,
                                   resource_func=theforeman.search_environment,
                                   resource_name=environment_name)
        data['environment_id'] = environment.get('id')

    # Hostgroup
    if hostgroup_name:
        hostgroup = get_resource(resource_type=HOSTGROUP,
                                 resource_func=theforeman.search_hostgroup,
                                 resource_name=hostgroup_name,
                                 search_title=True)
        data['hostgroup_id'] = hostgroup.get('id')

    # IP
    if ip:
        data['ip'] = ip

    # Location
    if location_name:
        location = get_resource(resource_type=LOCATION,
                                resource_func=theforeman.search_location,
                                resource_name=location_name)
        data['location_id'] = location.get('id')

    # MAC
    if mac:
        data['mac'] = mac

    # Managed
    data['managed'] = managed

    # Medium
    if medium_name:
        medium = get_resource(resource_type=MEDIUM,
                              resource_func=theforeman.search_medium,
                              resource_name=medium_name)
        data['medium_id'] = medium.get('id')

    # Organization
    if organization_name:
        organization = get_resource(resource_type=ORGANIZATION,
                                    resource_func=theforeman.search_organization,
                                    resource_name=organization_name)
        data['organization_id'] = organization.get('id')

    # Operatingssystem
    if operatingsystem_name:
        operatingsystem = get_resource(resource_type=OPERATINGSYSTEM,
                                       resource_func=theforeman.search_operatingsystem,
                                       resource_name=operatingsystem_name)
        data['operatingsystem_id'] = operatingsystem.get('id')

    # Provision Method
    if provision_method:
        data['provision_method'] = provision_method

    # Ptable 
    if ptable_name:
       ptable = get_resource(resource_type=PARTITION_TABLES,
                              resource_func=theforeman.search_partition_table,
                              resource_name=ptable_name)
       #return True, ptable
       data['ptable_id'] = ptable.get('id')


    # Root password
    if root_pass:
        data['root_pass'] = root_pass

    # Puppet Smart Proxy
    if puppet_proxy_name:
        puppet_proxy = get_resource(resource_type=SMART_PROXY,
                               resource_func=theforeman.search_smart_proxy,
                               resource_name=puppet_proxy_name)
        data['puppet_proxy_id'] = str(puppet_proxy.get('id'))

    # Puppet CA Smart Proxy
    if puppet_ca_proxy_name:
        puppet_ca_proxy = get_resource(resource_type=SMART_PROXY,
                               resource_func=theforeman.search_smart_proxy,
                               resource_name=puppet_ca_proxy_name)
        data['puppet_ca_proxy_id'] = str(puppet_ca_proxy.get('id'))



    # Subnet
    if subnet_name:
        subnet = get_resource(resource_type=SUBNET,
                              resource_func=theforeman.search_subnet,
                              resource_name=subnet_name)
        data['subnet_id'] = subnet.get('id')

    # Owner
    if owner_user_name:
        user = get_resource(resource_type=USER,
                              resource_func=theforeman.search_user,
                              resource_name=owner_user_name)
        data['owner_id'] = user.get('id')
        data['owner_type'] = 'User'

    if owner_usergroup_name:
        usergroup = get_resource(resource_type=USERGROUP,
                              resource_func=theforeman.search_usergroup,
                              resource_name=owner_usergroup_name)
        data['owner_id'] = usergroup.get('id')
        data['owner_type'] = 'Usergroup'

    # compute attributes
    if compute_attributes:
        data['compute_attributes'] = compute_attributes

    # interface attributes
    if interfaces_attributes:
        data['interfaces_attributes'] = interfaces_attributes

    if not host and state == 'present':
        try:
            host = theforeman.create_host(data=data)
            changed = True
        except ForemanError as e:
            module.fail_json(
                msg='Could not create host: {0}'.format(e.message))
    elif host:
        if state == 'absent':
            try:
                host = theforeman.delete_host(id=host.get('id'))
                return True, host
            except ForemanError as e:
                module.fail_json(
                    msg='Could not delete host: {0}'.format(e.message))

        cmp_host = filter_host(host)
        if not all(data.get(key, None) == cmp_host.get(key, None) for key in data.keys() + cmp_host.keys()):
            try:
                host = theforeman.update_host(id=host.get('id'), data={'host': data})
                changed = True
            except ForemanError as e:
                module.fail_json(msg='Could not update host: {0}'.format(e.message))

    host_id = host.get('id')

    # Parameters
    if parameters:
        try:
            host_parameters = theforeman.get_host_parameters(host_id=host_id)
        except ForemanError as e:
            module.fail_json(
                msg='Could not get host parameters: {0}'.format(e.message))

        # Delete parameters which are not defined
        for host_param in host_parameters:
            host_param_name = host_param.get('name')
            defined_params = [item for item in parameters if item.get(
                'name') == host_param_name]
            if not defined_params:
                try:
                    theforeman.delete_host_parameter(
                        host_id=host_id, parameter_id=host_param.get('id'))
                except ForemanError as e:
                    module.fail_json(msg='Could not delete host parameter {name}: {error}'.format(
                        name=host_param_name))
                changed = True

        # Create and update parameters
        for param in parameters:
            host_params = [item for item in host_parameters if item.get(
                'name') == param.get('name')]
            if not host_params:
                try:
                    theforeman.create_host_parameter(
                        host_id=host_id, data=param)
                except ForemanError as e:
                    module.fail_json(
                        msg='Could not create host parameter {param_name}: {error}'.format(param_name=param.get('name'),
                                                                                           error=e.message))
                changed = True
            else:
                for host_param in host_params:
                    host_value = host_param.get('value')
                    param_value = param.get('value')
                    if isinstance(param_value, list):
                        param_value = ','.join(param_value)
                    # Replace \n seems to be needed. Otherwise some strings are
                    # always changed although they look equal
                    if host_value.replace('\n', '') != param_value.replace('\n', ''):
                        try:
                            theforeman.update_host_parameter(host_id=host_id,
                                                             parameter_id=host_param.get(
                                                                 'id'),
                                                             data=param)
                        except ForemanError as e:
                            module.fail_json(
                                msg='Could not update host parameter {param_name}: {error}'.format(
                                    param_name=param.get('name'), error=e.message))
                        changed = True

    # Network Interfaces
    if interfaces:
        try:
            host_interfaces = theforeman.get_resource('hosts', host_id, component='interfaces').get('results') or []
        except ForemanError as e:
            module.fail_json(
                msg='Could not get host interfaces: {0}'.format(e.message))

        interface_ips = []  # use ip to determine if existing or new interface
                            # i.e. if need to delete, create or update
        has_primary = False
        for iface in interfaces:
            interface_ips.append(iface.get('ip'))
            # clean primary flag, foreman api expecting 'true', 'false' strings
            if 'primary' in iface:
                if iface['primary']:
                    iface['primary'] = 'true'
                    has_primary = True
                else:
                    iface['primary'] = 'false'

        host_interfaces_by_ip = {}
        for host_iface in host_interfaces:
            host_interfaces_by_ip[host_iface.get('ip')] = host_iface

        # Create/update interfaces
        for iface in interfaces:
            interface_ip = iface.get('ip')

            # get subnet id if subnet name specified
            iface_subnet_name = iface.pop('subnet', None)
            if iface_subnet_name:
                iface_subnet = get_resource(resource_type=SUBNET,
                                            resource_func=theforeman.search_subnet,
                                            resource_name=iface_subnet_name)
                iface['subnet_id'] = iface_subnet.get('id')

            if not has_primary:
                # No interface marked as primary.
                # If ip set with vm - mark it as primary.
                if interface_ip == ip:
                    iface['primary'] = True

            if interface_ip not in host_interfaces_by_ip.keys():
                # Create interface
                try:
                    theforeman.create_resource('hosts', 'interface', iface,
                                               resource_id=host_id, component='interfaces')
                except ForemanError as e:
                    module.fail_json(msg='Could not create host interface {ip}: {error}'.format(
                                     ip=interface_ip, error=e.message))
                changed = True

            else:
                # Update interface
                iface_to_upd = host_interfaces_by_ip[interface_ip]

                # compare fields to determine if need to update
                if 'subnet_id' in iface and iface['subnet_id'] != iface_to_upd.get('subnet_id') \
                    or 'mac'       in iface and iface['mac']       != iface_to_upd.get('mac') \
                    or 'managed'   in iface and iface['managed']   != iface_to_upd.get('managed') \
                    or 'provision' in iface and iface['provision'] != iface_to_upd.get('provision') \
                    or 'virtual'   in iface and iface['virtual']   != iface_to_upd.get('virtual'):

                    try:
                        theforeman.update_resource('hosts', host_id, iface, component='interfaces',
                                                   component_id=host_interfaces_by_ip[interface_ip]['id'])
                    except ForemanError as e:
                        module.fail_json(msg='Could not create host interface {ip}: {error}'.format(
                                         ip=interface_ip, error=e.message))
                    changed = True

    try:
        host_power = theforeman.get_host_power(host_id=host_id)
    except ForemanError as e:
        # http://projects.theforeman.org/projects/foreman/wiki/ERF42-9958
        if 'ERF42-9958' in e.message:
            power_management_enabled = False
        else:
            module.fail_json(
                msg='Could not get host power information: {0}'.format(e.message))
    else:
        power_management_enabled = True
    if power_management_enabled:
        host_power_state = host_power.get('power')

        if state == 'rebooted':
            try:
                theforeman.reboot_host(host_id=host_id)
                changed = True
            except ForemanError as e:
                module.fail_json(
                    msg='Could not reboot host: {0}'.format(e.message))
        elif state == 'running' and host_power_state not in ['on', 'poweredOn']:
            try:
                theforeman.poweron_host(host_id=host_id)
                changed = True
            except ForemanError as e:
                module.fail_json(
                    msg='Could not power on host: {0}'.format(e.message))
        elif state == 'stopped' and host_power_state not in ['off', 'poweredOff']:
            try:
                theforeman.poweroff_host(host_id=host_id)
                changed = True
            except ForemanError as e:
                module.fail_json(
                    msg='Could not power off host: {0}'.format(e.message))

    return changed, host


def main():
    global module
    module = AnsibleModule(
        argument_spec=dict(
            name=dict(type='str', required=True),
            architecture=dict(type='str', default='x86_64'),
            build=dict(type='bool', default=False),
            compute_profile=dict(type='str', default=None),
            compute_resource=dict(type='str', default=None),
            domain=dict(type='str', default=None),
            enabled=dict(type='bool', default=False),
            environment=dict(type='str', default=None),
            hostgroup=dict(type='str', default=None),
            image=dict(type='str', default=None),
            ip=dict(type='str', default=None),
            location=dict(type='str', default=None),
            mac=dict(type='str', default=None),
            managed=dict(type='bool', default=False),
            medium=dict(type='str', default=None),
            operatingsystem=dict(type='str', default=None),
            organization=dict(type='str', default=None),
            parameters=dict(type='list', default=None),
            interfaces=dict(type='list', default=None),
            ptable=dict(type='str', default=None),
            provision_method=dict(type='str', required=False,
                                  choices=['build', 'image']),
            root_pass=dict(type='str', default=None),
            puppet_proxy=dict(type='str', default=None),
            puppet_ca_proxy=dict(type='str', default=None),
            state=dict(type='str', default='present',
                       choices=['present', 'absent', 'running', 'stopped', 'rebooted']),
            subnet=dict(type='str', default=None),
            owner_user_name=dict(type='str', default=None),
            owner_usergroup_name=dict(type='str', default=None),
            interfaces_attributes=dict(type='dict', required=False),
            compute_attributes=dict(type='dict', required=False),
            foreman_host=dict(type='str', default='127.0.0.1'),
            foreman_port=dict(type='str', default='443'),
            foreman_user=dict(type='str', required=True),
            foreman_pass=dict(type='str', required=True, no_log=True),
            foreman_ssl=dict(type='bool', default=True)
        ),
    )

    if not foremanclient_found:
        module.fail_json(
            msg='python-foreman module is required. See https://github.com/Nosmoht/python-foreman.')

    changed, host = ensure()
    module.exit_json(changed=changed, host=host)


from ansible.module_utils.basic import *

if __name__ == '__main__':
    main()<|MERGE_RESOLUTION|>--- conflicted
+++ resolved
@@ -234,15 +234,12 @@
     puppet_ca_proxy_name = module.params['puppet_ca_proxy']
     state = module.params['state']
     subnet_name = module.params[SUBNET]
-<<<<<<< HEAD
-    compute_attributes = module.params['compute_attributes']
     interfaces_attributes = module.params['interfaces_attributes']
-=======
     owner_user_name = module.params['owner_user_name']
     owner_usergroup_name = module.params['owner_usergroup_name']
     compute_attributes = module.params['compute_attributes'] 
     interfaces_attributes = module.params['interfaces_attributes'] 
->>>>>>> d90f35e9
+
     foreman_host = module.params['foreman_host']
     foreman_port = module.params['foreman_port']
     foreman_user = module.params['foreman_user']
