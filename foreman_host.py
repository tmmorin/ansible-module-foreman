--- conflicted
+++ resolved
@@ -666,13 +666,9 @@
             state=dict(type='str', default='present',
                        choices=['present', 'absent', 'running', 'stopped', 'rebooted']),
             subnet=dict(type='str', default=None),
-<<<<<<< HEAD
             interfaces_attributes=dict(type='list', required=False),
-=======
             owner_user_name=dict(type='str', default=None),
             owner_usergroup_name=dict(type='str', default=None),
-            interfaces_attributes=dict(type='dict', required=False),
->>>>>>> 7706b62c
             compute_attributes=dict(type='dict', required=False),
             foreman_host=dict(type='str', default='127.0.0.1'),
             foreman_port=dict(type='str', default='443'),
