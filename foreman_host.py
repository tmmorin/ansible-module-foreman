#!/usr/bin/python
# -*- coding: utf-8 -*-
#
# Ansible module to manage Foreman host resources.
#
# This module is free software: you can redistribute it and/or modify
# it under the terms of the GNU General Public License as published by
# the Free Software Foundation, either version 3 of the License, or
# (at your option) any later version.
#
# This software is distributed in the hope that it will be useful,
# but WITHOUT ANY WARRANTY; without even the implied warranty of
# MERCHANTABILITY or FITNESS FOR A PARTICULAR PURPOSE.  See the
# GNU General Public License for more details.
#
# You should have received a copy of the GNU General Public License
# along with this software.  If not, see <http://www.gnu.org/licenses/>.

DOCUMENTATION = '''
---
module: foreman_host
short_description: Create, update and delete hosts with Foreman using Foreman API v2
description:
- Create and delete hosts using Foreman API v2
options:
  name:
    description: Hostgroup name
    required: false
    default: None
  architecture:
    description: Architecture name
    required: false
    default: x86_64
  ip:
    description: IP to use
    required: false
    default: false
  build:
    description: Boolean to define if host should be builded
    required: false
    default: false
  compute_profile:
    description: Compute Profile name
    required: false
    default: None
  compute_resource:
    description: Compute Resource name
    required: false
    default: None
  domain:
    description: Domain name
    required: false
    default: None
  enabled:
    description: Host enabled
    required: false
    choices: BOOLEANS
  environment:
    description: Name of environment used by default
    required: false
    default: None
  hostgroup:
    description: Hostgroup name
    required: false
    default: None
  image:
    description: Image name to be used if creating from image
    required: false
    default: None
  ip:
    description: IP address
    required: false
    default: None
  location:
    description: Location name (Only useful with Katello)
    required: false
    default: None
  mac:
    description: MAC address
    required: false
    default: None
  managed:
    description: Should Foreman manage the host
    required: false
    default: false
  medium:
    description: Medium name
    required: false
    default: None
  operatingsystem:
    descrtiption: Operatingsystem name
    required: false
    default: None
  organization:
    description: Organization name (only useful with Katello)
    required: false
    default: None
  parameters:
    description: List of parameters and values
    required: false
    default: None
  provision_method:
    description: How to provision the host
    required: false
    default: None
    choices: ['build', 'image']
  ptable:
    description: Which Partition table should be used, if build is set true
    required: false
    default: None
  smart_proxy:
    description: The smart proxy, the host should be assigned to
    required: false
    default: None   
  root_pass:
    description: root password
    required: false
    default: None
  subnet:
    description: Name of subnet to use for this host
    required: false
    default: None
<<<<<<< HEAD
  interfaces:
    description: List of network interfaces
=======
  owner_user_name:
    description: Name of the owner user to use for this host
    required: false
    default: None
  owner_usergroup_name:
    description: Name of the owner usergroup to use for this host
    required: false
    default: None
  compute_attributes:
    description: compute attributes (can contain nested volume_attributes)
    required: false
    default: None
  interfaces_attributes:
    description: interface attributes (can contain nested compute_attributes)
>>>>>>> e6afd3ba
    required: false
    default: None
  foreman_host:
    description: Hostname or IP address of Foreman system
    required: false
    default: 127.0.0.1
  foreman_port:
    description: Port of Foreman API
    required: false
    default: 443
  foreman_user:
    description: Username to be used to authenticate on Foreman
    required: true
  foreman_pass:
    description: Password to be used to authenticate user on Foreman
    required: true
  foreman_ssl:
    description: Enable SSL when connecting to Foreman API
    required: false
    default: true
notes:
- Requires the python-foreman package to be installed. See https://github.com/Nosmoht/python-foreman.
version_added: "2.0"
author: "Thomas Krahn (@nosmoht)"
'''

try:
    from foreman.foreman import *
except ImportError:
    foremanclient_found = False
else:
    foremanclient_found = True


def get_resource(resource_type, resource_func, resource_name, search_title=False):
    try:
        result = resource_func(data=dict(name=resource_name))
        if not result:
            result = resource_func(data=dict(title=resource_name))
        if not result:
            module.fail_json(msg='{resource_type} {resource_name} not found'.format(resource_type=resource_type,
                                                                                    resource_name=resource_name))
    except ForemanError as e:
        module.fail_json(
            msg='Error while getting {resource_type}: {error}'.format(resource_type=resource_type, error=e.message))
    return result


def filter_host(h):
    """Filter all _name parameters since we only care about the IDs and convert
    ids to strings since this is what we need to feed back to foreman

    >>> filter_host({"a_name": "foo", "a_id": 1})
    {'a_id': '1'}
    """
    filtered = {}
    keep = ['title', 'name', 'root_pass']
    for k, v in h.items():
        if k.endswith('_id') and v is not None:
            filtered[k] = str(v)
        elif k in keep:
            filtered[k] = v
    return filtered


def ensure():
    changed = False
    name = module.params['name']
    architecture_name = module.params[ARCHITECTURE]
    build = module.params['build']
    ip = module.params['ip']
    compute_profile_name = module.params[COMPUTE_PROFILE]
    compute_resource_name = module.params[COMPUTE_RESOURCE]
    domain_name = module.params[DOMAIN]
    enabled = module.params['enabled']
    environment_name = module.params[ENVIRONMENT]
    hostgroup_name = module.params[HOSTGROUP]
    image_name = module.params['image']
    ip = module.params['ip']
    location_name = module.params[LOCATION]
    mac = module.params['mac']
    managed = module.params['managed']
    medium_name = module.params[MEDIUM]
    operatingsystem_name = module.params[OPERATINGSYSTEM]
    organization_name = module.params[ORGANIZATION]
    parameters = module.params['parameters']
    interfaces = module.params['interfaces']
    provision_method = module.params['provision_method']
    ptable_name = module.params[PARTITION_TABLE]
    root_pass = module.params['root_pass']
    smart_proxy_name = module.params[SMART_PROXY]
    state = module.params['state']
    subnet_name = module.params[SUBNET]
    owner_user_name = module.params['owner_user_name']
    owner_usergroup_name = module.params['owner_usergroup_name']
    compute_attributes = module.params['compute_attributes'] 
    interfaces_attributes = module.params['interfaces_attributes'] 
    foreman_host = module.params['foreman_host']
    foreman_port = module.params['foreman_port']
    foreman_user = module.params['foreman_user']
    foreman_pass = module.params['foreman_pass']
    foreman_ssl = module.params['foreman_ssl']

    theforeman = Foreman(hostname=foreman_host,
                         port=foreman_port,
                         username=foreman_user,
                         password=foreman_pass,
                         ssl=foreman_ssl)

    if domain_name:
        if domain_name in name:
            host_name = name
        else:
            host_name = '{name}.{domain}'.format(name=name, domain=domain_name)
    else:
        host_name = name

    data = dict(name=host_name)

    try:
        host = theforeman.search_host(data=data)
    except ForemanError as e:
        module.fail_json(
            msg='Error while searching host: {0}'.format(e.message))

    # Architecture
    if architecture_name:
        architecture = get_resource(resource_type=ARCHITECTURE,
                                    resource_func=theforeman.search_architecture,
                                    resource_name=architecture_name)
        data['architecture_id'] = architecture.get('id')

    # Build
    data['build'] = build

    # IP
    if ip:
        data['ip'] = ip

    # Compute Profile
    if compute_profile_name:
        compute_profile = get_resource(resource_type=COMPUTE_PROFILE,
                                       resource_func=theforeman.search_compute_profile,
                                       resource_name=compute_profile_name)
        data['compute_profile_id'] = compute_profile.get('id')

    # Compute Resource
    if compute_resource_name:
        compute_resource = get_resource(resource_type=COMPUTE_RESOURCE,
                                        resource_func=theforeman.search_compute_resource,
                                        resource_name=compute_resource_name)
        data['compute_resource_id'] = compute_resource.get('id')

        # Image
        if image_name:
            compute_resource_images = compute_resource.get('images')
            if not compute_resource_images:
                module.fail_json(
                    msg='Compute Resource {0} has no images'.format(compute_resource_name))
            images = filter(lambda x: x['name'] ==
                                      image_name, compute_resource_images)
            if len(images) == 0:
                module.fail_json(
                    msg='Could not find image {image_name} in compute resource {compute_resource}'.format(
                        image_name=image_name, compute_resource=compute_resource_name))
            if len(images) > 1:
                module.fail_json(
                    msg='Found {count} images named {image_name} in compute resource {compute_resource}'.format(
                        count=len(images), image_name=image_name, compute_resource=compute_resource_images))
            image = images[0]
            data['image_id'] = image.get('id')

    # Domain
    if domain_name:
        domain = get_resource(resource_type=DOMAIN,
                              resource_func=theforeman.search_domain,
                              resource_name=domain_name)
        data['domain_id'] = domain.get('id')

    # Enabled
    data['enabled'] = enabled

    # Environment
    if environment_name:
        environment = get_resource(resource_type=ENVIRONMENT,
                                   resource_func=theforeman.search_environment,
                                   resource_name=environment_name)
        data['environment_id'] = environment.get('id')

    # Hostgroup
    if hostgroup_name:
        hostgroup = get_resource(resource_type=HOSTGROUP,
                                 resource_func=theforeman.search_hostgroup,
                                 resource_name=hostgroup_name,
                                 search_title=True)
        data['hostgroup_id'] = hostgroup.get('id')

    # IP
    if ip:
        data['ip'] = ip

    # Location
    if location_name:
        location = get_resource(resource_type=LOCATION,
                                resource_func=theforeman.search_location,
                                resource_name=location_name)
        data['location_id'] = location.get('id')

    # MAC
    if mac:
        data['mac'] = mac

    # Managed
    data['managed'] = managed

    # Medium
    if medium_name:
        medium = get_resource(resource_type=MEDIUM,
                              resource_func=theforeman.search_medium,
                              resource_name=medium_name)
        data['medium_id'] = medium.get('id')

    # Organization
    if organization_name:
        organization = get_resource(resource_type=ORGANIZATION,
                                    resource_func=theforeman.search_organization,
                                    resource_name=organization_name)
        data['organization_id'] = organization.get('id')

    # Operatingssystem
    if operatingsystem_name:
        operatingsystem = get_resource(resource_type=OPERATINGSYSTEM,
                                       resource_func=theforeman.search_operatingsystem,
                                       resource_name=operatingsystem_name)
        data['operatingsystem_id'] = operatingsystem.get('id')

    # Provision Method
    if provision_method:
        data['provision_method'] = provision_method

    # Ptable 
    if ptable_name:
       ptable = get_resource(resource_type=PARTITION_TABLES,
                              resource_func=theforeman.search_partition_table,
                              resource_name=ptable_name)
       #return True, ptable
       data['ptable_id'] = ptable.get('id')


    # Root password
    if root_pass:
        data['root_pass'] = root_pass

    # Smart Proxy
    if smart_proxy_name:
        smart_proxy = get_resource(resource_type=SMART_PROXY,
                               resource_func=theforeman.search_smart_proxy,
                               resource_name=smart_proxy_name)
        data['puppet_proxy_id'] = str(smart_proxy.get('id'))


    # Subnet
    if subnet_name:
        subnet = get_resource(resource_type=SUBNET,
                              resource_func=theforeman.search_subnet,
                              resource_name=subnet_name)
        data['subnet_id'] = subnet.get('id')

    # Owner
    if owner_user_name:
        user = get_resource(resource_type=USER,
                              resource_func=theforeman.search_user,
                              resource_name=owner_user_name)
        data['owner_id'] = user.get('id')
        data['owner_type'] = 'User'

    if owner_usergroup_name:
        usergroup = get_resource(resource_type=USERGROUP,
                              resource_func=theforeman.search_usergroup,
                              resource_name=owner_usergroup_name)
        data['owner_id'] = usergroup.get('id')
        data['owner_type'] = 'Usergroup'

    # compute attributes
    if compute_attributes:
        data['compute_attributes'] = compute_attributes

    # interface attributes
    if interfaces_attributes:
        data['interfaces_attributes'] = interfaces_attributes

    if not host and state == 'present':
        try:
            host = theforeman.create_host(data=data)
            changed = True
        except ForemanError as e:
            module.fail_json(
                msg='Could not create host: {0}'.format(e.message))
    elif host:
        if state == 'absent':
            try:
                host = theforeman.delete_host(id=host.get('id'))
                return True, host
            except ForemanError as e:
                module.fail_json(
                    msg='Could not delete host: {0}'.format(e.message))

        cmp_host = filter_host(host)
        if not all(data.get(key, None) == cmp_host.get(key, None) for key in data.keys() + cmp_host.keys()):
            try:
                host = theforeman.update_host(id=host.get('id'), data={'host': data})
                changed = True
            except ForemanError as e:
                module.fail_json(msg='Could not update host: {0}'.format(e.message))

    host_id = host.get('id')

    # Parameters
    if parameters:
        try:
            host_parameters = theforeman.get_host_parameters(host_id=host_id)
        except ForemanError as e:
            module.fail_json(
                msg='Could not get host parameters: {0}'.format(e.message))

        # Delete parameters which are not defined
        for host_param in host_parameters:
            host_param_name = host_param.get('name')
            defined_params = [item for item in parameters if item.get(
                'name') == host_param_name]
            if not defined_params:
                try:
                    theforeman.delete_host_parameter(
                        host_id=host_id, parameter_id=host_param.get('id'))
                except ForemanError as e:
                    module.fail_json(msg='Could not delete host parameter {name}: {error}'.format(
                        name=host_param_name))
                changed = True

        # Create and update parameters
        for param in parameters:
            host_params = [item for item in host_parameters if item.get(
                'name') == param.get('name')]
            if not host_params:
                try:
                    theforeman.create_host_parameter(
                        host_id=host_id, data=param)
                except ForemanError as e:
                    module.fail_json(
                        msg='Could not create host parameter {param_name}: {error}'.format(param_name=param.get('name'),
                                                                                           error=e.message))
                changed = True
            else:
                for host_param in host_params:
                    host_value = host_param.get('value')
                    param_value = param.get('value')
                    if isinstance(param_value, list):
                        param_value = ','.join(param_value)
                    # Replace \n seems to be needed. Otherwise some strings are
                    # always changed although they look equal
                    if host_value.replace('\n', '') != param_value.replace('\n', ''):
                        try:
                            theforeman.update_host_parameter(host_id=host_id,
                                                             parameter_id=host_param.get(
                                                                 'id'),
                                                             data=param)
                        except ForemanError as e:
                            module.fail_json(
                                msg='Could not update host parameter {param_name}: {error}'.format(
                                    param_name=param.get('name'), error=e.message))
                        changed = True

    # Network Interfaces
    if interfaces:
        try:
            host_interfaces = theforeman.get_resource('hosts', host_id, component='interfaces').get('results') or []
        except ForemanError as e:
            module.fail_json(
                msg='Could not get host interfaces: {0}'.format(e.message))

        interface_ips = []  # use ip to determine if existing or new interface
                            # i.e. if need to delete, create or update
        has_primary = False
        for iface in interfaces:
            interface_ips.append(iface.get('ip'))
            # clean primary flag, foreman api expecting 'true', 'false' strings
            if 'primary' in iface:
                if iface['primary']:
                    iface['primary'] = 'true'
                    has_primary = True
                else:
                    iface['primary'] = 'false'

        host_interfaces_by_ip = {}
        for host_iface in host_interfaces:
            host_interfaces_by_ip[host_iface.get('ip')] = host_iface

        # Create/update interfaces
        for iface in interfaces:
            interface_ip = iface.get('ip')

            # get subnet id if subnet name specified
            iface_subnet_name = iface.pop('subnet', None)
            if iface_subnet_name:
                iface_subnet = get_resource(resource_type=SUBNET,
                                            resource_func=theforeman.search_subnet,
                                            resource_name=iface_subnet_name)
                iface['subnet_id'] = iface_subnet.get('id')

            if not has_primary:
                # No interface marked as primary.
                # If ip set with vm - mark it as primary.
                if interface_ip == ip:
                    iface['primary'] = True

            if interface_ip not in host_interfaces_by_ip.keys():
                # Create interface
                try:
                    theforeman.create_resource('hosts', 'interface', iface,
                                               resource_id=host_id, component='interfaces')
                except ForemanError as e:
                    module.fail_json(msg='Could not create host interface {ip}: {error}'.format(
                                     ip=interface_ip, error=e.message))
                changed = True

            else:
                # Update interface
                iface_to_upd = host_interfaces_by_ip[interface_ip]

                # compare fields to determine if need to update
                if 'subnet_id' in iface and iface['subnet_id'] != iface_to_upd.get('subnet_id') \
                    or 'mac'       in iface and iface['mac']       != iface_to_upd.get('mac') \
                    or 'managed'   in iface and iface['managed']   != iface_to_upd.get('managed') \
                    or 'provision' in iface and iface['provision'] != iface_to_upd.get('provision') \
                    or 'virtual'   in iface and iface['virtual']   != iface_to_upd.get('virtual'):

                    try:
                        theforeman.update_resource('hosts', host_id, iface, component='interfaces',
                                                   component_id=host_interfaces_by_ip[interface_ip]['id'])
                    except ForemanError as e:
                        module.fail_json(msg='Could not create host interface {ip}: {error}'.format(
                                         ip=interface_ip, error=e.message))
                    changed = True

    try:
        host_power = theforeman.get_host_power(host_id=host_id)
    except ForemanError as e:
        # http://projects.theforeman.org/projects/foreman/wiki/ERF42-9958
        if 'ERF42-9958' in e.message:
            power_management_enabled = False
        else:
            module.fail_json(
                msg='Could not get host power information: {0}'.format(e.message))
    else:
        power_management_enabled = True
    if power_management_enabled:
        host_power_state = host_power.get('power')

        if state == 'rebooted':
            try:
                theforeman.reboot_host(host_id=host_id)
                changed = True
            except ForemanError as e:
                module.fail_json(
                    msg='Could not reboot host: {0}'.format(e.message))
        elif state == 'running' and host_power_state not in ['on', 'poweredOn']:
            try:
                theforeman.poweron_host(host_id=host_id)
                changed = True
            except ForemanError as e:
                module.fail_json(
                    msg='Could not power on host: {0}'.format(e.message))
        elif state == 'stopped' and host_power_state not in ['off', 'poweredOff']:
            try:
                theforeman.poweroff_host(host_id=host_id)
                changed = True
            except ForemanError as e:
                module.fail_json(
                    msg='Could not power off host: {0}'.format(e.message))

    return changed, host


def main():
    global module
    module = AnsibleModule(
        argument_spec=dict(
            name=dict(type='str', required=True),
            architecture=dict(type='str', default='x86_64'),
            build=dict(type='bool', default=False),
            compute_profile=dict(type='str', default=None),
            compute_resource=dict(type='str', default=None),
            domain=dict(type='str', default=None),
            enabled=dict(type='bool', default=False),
            environment=dict(type='str', default=None),
            hostgroup=dict(type='str', default=None),
            image=dict(type='str', default=None),
            ip=dict(type='str', default=None),
            location=dict(type='str', default=None),
            mac=dict(type='str', default=None),
            managed=dict(type='bool', default=False),
            medium=dict(type='str', default=None),
            operatingsystem=dict(type='str', default=None),
            organization=dict(type='str', default=None),
            parameters=dict(type='list', default=None),
            interfaces=dict(type='list', default=None),
            ptable=dict(type='str', default=None),
            provision_method=dict(type='str', required=False,
                                  choices=['build', 'image']),
            root_pass=dict(type='str', default=None),
            smart_proxy=dict(type='str', default=None),
            state=dict(type='str', default='present',
                       choices=['present', 'absent', 'running', 'stopped', 'rebooted']),
            subnet=dict(type='str', default=None),
            owner_user_name=dict(type='str', default=None),
            owner_usergroup_name=dict(type='str', default=None),
            interfaces_attributes=dict(type='dict', required=False),
            compute_attributes=dict(type='dict', required=False),
            foreman_host=dict(type='str', default='127.0.0.1'),
            foreman_port=dict(type='str', default='443'),
            foreman_user=dict(type='str', required=True),
            foreman_pass=dict(type='str', required=True, no_log=True),
            foreman_ssl=dict(type='bool', default=True)
        ),
    )

    if not foremanclient_found:
        module.fail_json(
            msg='python-foreman module is required. See https://github.com/Nosmoht/python-foreman.')

    changed, host = ensure()
    module.exit_json(changed=changed, host=host)


from ansible.module_utils.basic import *

if __name__ == '__main__':
    main()<|MERGE_RESOLUTION|>--- conflicted
+++ resolved
@@ -120,10 +120,8 @@
     description: Name of subnet to use for this host
     required: false
     default: None
-<<<<<<< HEAD
   interfaces:
     description: List of network interfaces
-=======
   owner_user_name:
     description: Name of the owner user to use for this host
     required: false
@@ -138,7 +136,6 @@
     default: None
   interfaces_attributes:
     description: interface attributes (can contain nested compute_attributes)
->>>>>>> e6afd3ba
     required: false
     default: None
   foreman_host:
